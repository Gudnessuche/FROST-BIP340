[package]
name = "simple-signer"
version = "0.1.0"
edition = "2021"

# See more keys and their definitions at https://doc.rust-lang.org/cargo/reference/manifest.html

[dependencies]
bitcoin = "0.32.0"
<<<<<<< HEAD
clap = {version =  "4.5.4", features = ["derive"]}
=======
clap = { version = "4.5.4", features = ["derive"] }
>>>>>>> eb9eea89
<|MERGE_RESOLUTION|>--- conflicted
+++ resolved
@@ -7,8 +7,4 @@
 
 [dependencies]
 bitcoin = "0.32.0"
-<<<<<<< HEAD
-clap = {version =  "4.5.4", features = ["derive"]}
-=======
-clap = { version = "4.5.4", features = ["derive"] }
->>>>>>> eb9eea89
+clap = {version = "4.5.4", features = ["derive"]}